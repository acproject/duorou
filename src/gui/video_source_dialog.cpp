--- conflicted
+++ resolved
@@ -97,24 +97,14 @@
     gtk_widget_set_halign(button_box_, GTK_ALIGN_CENTER);
     gtk_box_append(GTK_BOX(content_box_), button_box_);
 
-<<<<<<< HEAD
-    // 创建桌面录制按钮
-    desktop_button_ = gtk_button_new_with_label("录制桌面");
-=======
     // Create desktop recording button
     desktop_button_ = gtk_button_new_with_label("Desktop Recording");
->>>>>>> 1f51d7d4
     gtk_widget_set_size_request(desktop_button_, 120, 50);
     gtk_widget_add_css_class(desktop_button_, "suggested-action");
     gtk_box_append(GTK_BOX(button_box_), desktop_button_);
 
-<<<<<<< HEAD
-    // 创建摄像头按钮
-    camera_button_ = gtk_button_new_with_label("启动摄像头");
-=======
     // Create camera button
     camera_button_ = gtk_button_new_with_label("Camera");
->>>>>>> 1f51d7d4
     gtk_widget_set_size_request(camera_button_, 120, 50);
     gtk_widget_add_css_class(camera_button_, "suggested-action");
     gtk_box_append(GTK_BOX(button_box_), camera_button_);
