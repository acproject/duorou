--- conflicted
+++ resolved
@@ -357,11 +357,7 @@
       gtk_widget_add_controller(chat_item,
                                 GTK_EVENT_CONTROLLER(right_click_gesture));
 
-<<<<<<< HEAD
-      // 创建删除按钮
-=======
       // Create delete button
->>>>>>> 1f51d7d4
       GtkWidget *delete_button = gtk_button_new_with_label("Delete");
       gtk_widget_add_css_class(delete_button, "delete-button");
       gtk_widget_set_size_request(delete_button, 30, -1);
@@ -427,11 +423,7 @@
   gtk_widget_set_margin_top(sidebar_, 10);
   gtk_widget_set_margin_bottom(sidebar_, 10);
 
-<<<<<<< HEAD
-  // 创建"New Chat"按钮
-=======
   // Create "New Chat" button
->>>>>>> 1f51d7d4
   new_chat_button_ = gtk_button_new_with_label("New Chat");
   gtk_widget_set_size_request(new_chat_button_, -1, 45);
   gtk_widget_add_css_class(new_chat_button_, "new-chat-button");
@@ -464,11 +456,7 @@
   gtk_widget_set_margin_bottom(separator, 15);
   gtk_box_append(GTK_BOX(sidebar_), separator);
 
-<<<<<<< HEAD
-  // 创建底部功能按钮
-=======
   // Create bottom function buttons
->>>>>>> 1f51d7d4
   image_button_ = gtk_button_new_with_label("Image Generation");
   settings_button_ = gtk_button_new_with_label("Settings");
 
@@ -612,11 +600,7 @@
 
     gtk_box_append(GTK_BOX(menu_box), rename_item);
 
-<<<<<<< HEAD
-    // 创建删除菜单项
-=======
     // Create delete menu item
->>>>>>> 1f51d7d4
     GtkWidget *delete_item = gtk_button_new_with_label("Delete Chat");
     gtk_widget_add_css_class(delete_item, "context-menu-item");
     gtk_widget_set_size_request(delete_item, 150, 35);
@@ -873,21 +857,6 @@
 #ifdef __APPLE__
   if (macos_tray_ && macos_tray_->isAvailable()) {
     if (status == "idle") {
-<<<<<<< HEAD
-      macos_tray_->setSystemIcon(); // 空闲
-      macos_tray_->setTooltip("Duorou - Ready");
-    } else if (status == "processing") {
-      macos_tray_->setSystemIcon(); // 处理中
-      macos_tray_->setTooltip("Duorou - Processing...");
-    } else if (status == "error") {
-      macos_tray_->setSystemIcon(); // 红叉表示错误
-      macos_tray_->setTooltip("Duorou - Error occurred");
-    } else if (status == "success") {
-      macos_tray_->setSystemIcon(); // 绿勾表示成功
-      macos_tray_->setTooltip("Duorou - Task completed");
-    } else {
-      macos_tray_->setSystemIcon(); // 默认
-=======
       macos_tray_->setIcon("Flower"); // Flower indicates idle
       macos_tray_->setTooltip("Duorou - Ready");
     } else if (status == "processing") {
@@ -901,7 +870,6 @@
       macos_tray_->setTooltip("Duorou - Task completed");
     } else {
       macos_tray_->setIcon("Flower"); // Default icon
->>>>>>> 1f51d7d4
       macos_tray_->setTooltip("Duorou - AI Desktop Assistant");
     }
   }
