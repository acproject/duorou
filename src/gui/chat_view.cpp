--- conflicted
+++ resolved
@@ -31,12 +31,7 @@
       enhanced_video_window_(std::make_unique<EnhancedVideoCaptureWindow>()),
       video_source_dialog_(std::make_unique<VideoSourceDialog>()),
       is_recording_(false), updating_button_state_(false),
-<<<<<<< HEAD
-      session_manager_(nullptr), model_manager_(nullptr),
-      cached_video_frame_(nullptr),
-=======
       session_manager_(nullptr), model_manager_(nullptr), config_manager_(nullptr), cached_video_frame_(nullptr),
->>>>>>> 1f51d7d4
       last_video_update_(std::chrono::steady_clock::now()),
       last_audio_update_(std::chrono::steady_clock::now()) {
   // Initialize enhanced video window
@@ -276,28 +271,16 @@
 
   // Add user message to chat display
   add_message(message, true);
-<<<<<<< HEAD
-
-  // 保存用户消息到当前会话
-=======
   
   // Save user message to current session
->>>>>>> 1f51d7d4
   if (session_manager_) {
     session_manager_->add_message_to_current_session(message, true);
   }
 
-<<<<<<< HEAD
-  // 显示AI正在思考的指示器
-  add_message("AI正在思考中...", false);
-
-  // 禁用发送按钮，防止重复发送
-=======
   // Create assistant placeholder for streaming
   streaming_md_ = add_assistant_placeholder("AI is thinking...");
 
   // Disable send button and input during streaming
->>>>>>> 1f51d7d4
   if (send_button_) {
     gtk_widget_set_sensitive(send_button_, FALSE);
   }
@@ -307,55 +290,7 @@
 
   // Start streaming in background thread
   std::thread([this, message]() {
-<<<<<<< HEAD
-    std::string ai_response = generate_ai_response(message);
-
-    // 创建数据结构来传递给主线程
-    struct CallbackData {
-      ChatView *chat_view;
-      std::string *response;
-    };
-
-    CallbackData *data = new CallbackData{this, new std::string(ai_response)};
-
-    // 使用 g_idle_add 在主线程中更新UI
-    g_idle_add(
-        [](gpointer user_data) -> gboolean {
-          CallbackData *data = static_cast<CallbackData *>(user_data);
-          ChatView *chat_view = data->chat_view;
-          std::string *response = data->response;
-
-          if (chat_view && response) {
-            // 移除"AI正在思考中..."消息
-            chat_view->remove_last_message();
-
-            // 添加AI回复
-            chat_view->add_message(*response, false);
-
-            // 保存AI回复到当前会话
-            if (chat_view->session_manager_) {
-              chat_view->session_manager_->add_message_to_current_session(
-                  *response, false);
-            }
-
-            // 重新启用发送按钮
-            if (chat_view->send_button_) {
-              gtk_widget_set_sensitive(chat_view->send_button_, TRUE);
-            }
-            if (chat_view->input_entry_) {
-              gtk_widget_set_sensitive(chat_view->input_entry_, TRUE);
-            }
-          }
-
-          // 清理内存
-          delete response;
-          delete data;
-          return G_SOURCE_REMOVE;
-        },
-        data);
-=======
     stream_ai_response(message);
->>>>>>> 1f51d7d4
   }).detach();
 }
 
@@ -576,24 +511,14 @@
   gtk_widget_set_can_focus(input_entry_, TRUE);
   gtk_widget_set_focusable(input_entry_, TRUE);
 
-<<<<<<< HEAD
-  // 创建上传图片按钮
-  upload_image_button_ = gtk_button_new_with_label("图");
-=======
   // Create upload image button
   upload_image_button_ = gtk_button_new_with_label("Image");
->>>>>>> 1f51d7d4
   gtk_widget_add_css_class(upload_image_button_, "upload-button");
   gtk_widget_set_size_request(upload_image_button_, 40, 40);
   gtk_widget_set_tooltip_text(upload_image_button_, "Upload Image");
 
-<<<<<<< HEAD
-  // 创建上传文件按钮
-  upload_file_button_ = gtk_button_new_with_label("文");
-=======
   // Create upload file button
   upload_file_button_ = gtk_button_new_with_label("File");
->>>>>>> 1f51d7d4
   gtk_widget_add_css_class(upload_file_button_, "upload-button");
   gtk_widget_set_size_request(upload_file_button_, 40, 40);
   gtk_widget_set_tooltip_text(upload_file_button_,
@@ -612,17 +537,10 @@
     std::cout << "Warning: Unable to load recording button icon, using text alternative" << std::endl;
     // If icon loading fails, create text label as alternative
     if (!video_off_image_) {
-<<<<<<< HEAD
-      video_off_image_ = gtk_label_new("停");
-    }
-    if (!video_off_image_) {
-      video_off_image_ = gtk_label_new("录");
-=======
       video_off_image_ = gtk_label_new("stop");
     }
     if (!video_off_image_) {
       video_off_image_ = gtk_label_new("start");
->>>>>>> 1f51d7d4
     }
   }
 
@@ -775,28 +693,18 @@
     if (has_image) {
       if (!full_message.empty())
         full_message += "\n";
-<<<<<<< HEAD
-      full_message += "图片: " + std::string(g_path_get_basename(
-                                     chat_view->selected_image_path_.c_str()));
-=======
       full_message +=
           "Image: " + std::string(g_path_get_basename(
                             chat_view->selected_image_path_.c_str()));
->>>>>>> 1f51d7d4
     }
 
     // Add document information
     if (has_file) {
       if (!full_message.empty())
         full_message += "\n";
-<<<<<<< HEAD
-      full_message += "文档: " + std::string(g_path_get_basename(
-                                     chat_view->selected_file_path_.c_str()));
-=======
       full_message +=
           "File: " + std::string(g_path_get_basename(
                             chat_view->selected_file_path_.c_str()));
->>>>>>> 1f51d7d4
     }
 
     // Send message
@@ -847,28 +755,18 @@
     if (has_image) {
       if (!full_message.empty())
         full_message += "\n";
-<<<<<<< HEAD
-      full_message += "图片: " + std::string(g_path_get_basename(
-                                     chat_view->selected_image_path_.c_str()));
-=======
       full_message +=
           "Image: " + std::string(g_path_get_basename(
                             chat_view->selected_image_path_.c_str()));
->>>>>>> 1f51d7d4
     }
 
     // Add document information
     if (has_file) {
       if (!full_message.empty())
         full_message += "\n";
-<<<<<<< HEAD
-      full_message += "文档: " + std::string(g_path_get_basename(
-                                     chat_view->selected_file_path_.c_str()));
-=======
       full_message +=
           "File: " + std::string(g_path_get_basename(
                             chat_view->selected_file_path_.c_str()));
->>>>>>> 1f51d7d4
     }
 
     // Send message
@@ -1699,11 +1597,7 @@
       video_off_image_ = gtk_picture_new_for_filename(
           (icon_path_base + "video-off.png").c_str());
       if (!video_off_image_) {
-<<<<<<< HEAD
-        video_off_image_ = gtk_label_new("停");
-=======
         video_off_image_ = gtk_label_new("stop");
->>>>>>> 1f51d7d4
       }
       gtk_widget_set_size_request(video_off_image_, 24, 24);
       gtk_widget_set_visible(video_off_image_, TRUE);
@@ -1994,23 +1888,17 @@
 
   // Get available model list
   auto available_models = model_manager_->getAllModels();
-
+  
   if (available_models.empty()) {
     // If no models available, show prompt message
     const char *no_models[] = {"No models available", NULL};
     GtkStringList *string_list = gtk_string_list_new(no_models);
-    gtk_drop_down_set_model(GTK_DROP_DOWN(model_selector_),
-                            G_LIST_MODEL(string_list));
+    gtk_drop_down_set_model(GTK_DROP_DOWN(model_selector_), G_LIST_MODEL(string_list));
     return;
   }
 
-<<<<<<< HEAD
-  // 创建模型名称数组
-  std::vector<const char *> model_names;
-=======
   // Create model name array
   std::vector<const char*> model_names;
->>>>>>> 1f51d7d4
   for (const auto &model : available_models) {
     model_names.push_back(model.name.c_str());
   }
@@ -2018,28 +1906,19 @@
 
   // Update dropdown menu
   GtkStringList *string_list = gtk_string_list_new(model_names.data());
-<<<<<<< HEAD
-  gtk_drop_down_set_model(GTK_DROP_DOWN(model_selector_),
-                          G_LIST_MODEL(string_list));
-
-  // 默认选择第一个模型
-=======
   gtk_drop_down_set_model(GTK_DROP_DOWN(model_selector_), G_LIST_MODEL(string_list));
   
   // Select first model by default
->>>>>>> 1f51d7d4
   if (!available_models.empty()) {
     gtk_drop_down_set_selected(GTK_DROP_DOWN(model_selector_), 0);
   }
-
-  std::cout << "Updated model selector with " << available_models.size()
-            << " models" << std::endl;
+  
+  std::cout << "Updated model selector with " << available_models.size() << " models" << std::endl;
 }
 
 std::string ChatView::generate_ai_response(const std::string &message) {
-  std::cout << "[DEBUG] ChatView::generate_ai_response() called with message: "
-            << message.substr(0, 50) << "..." << std::endl;
-
+  std::cout << "[DEBUG] ChatView::generate_ai_response() called with message: " << message.substr(0, 50) << "..." << std::endl;
+  
   if (!model_manager_) {
     std::cout << "[DEBUG] ChatView: Model manager not available" << std::endl;
     return "Error: Model manager not available.";
@@ -2053,15 +1932,6 @@
   }
   std::cout << "[DEBUG] ChatView: Model selector is available" << std::endl;
 
-<<<<<<< HEAD
-  // 获取选中的模型索引
-  guint selected_index =
-      gtk_drop_down_get_selected(GTK_DROP_DOWN(model_selector_));
-  std::cout << "[DEBUG] ChatView: Selected model index: " << selected_index
-            << std::endl;
-
-  // 获取可用模型列表
-=======
   // Read config 'model.force_llama' and set environment variable DUOROU_FORCE_LLAMA
   if (config_manager_) {
     bool force_llama = config_manager_->getBool("model.force_llama", false);
@@ -2080,96 +1950,32 @@
   std::cout << "[DEBUG] ChatView: Selected model index: " << selected_index << std::endl;
   
   // Get available model list
->>>>>>> 1f51d7d4
   auto available_models = model_manager_->getAllModels();
-  std::cout << "[DEBUG] ChatView: Available models count: "
-            << available_models.size() << std::endl;
-
+  std::cout << "[DEBUG] ChatView: Available models count: " << available_models.size() << std::endl;
+  
   if (available_models.empty()) {
     std::cout << "[DEBUG] ChatView: No models available" << std::endl;
     return "Error: No models available for text generation.";
   }
-
+  
   if (selected_index >= available_models.size()) {
-    std::cout << "[DEBUG] ChatView: Invalid model selection - index "
-              << selected_index << " >= " << available_models.size()
-              << std::endl;
+    std::cout << "[DEBUG] ChatView: Invalid model selection - index " << selected_index << " >= " << available_models.size() << std::endl;
     return "Error: Invalid model selection.";
   }
 
-<<<<<<< HEAD
-  // 获取选中的模型
-  const auto &selected_model = available_models[selected_index];
-=======
   // Get selected model
   const auto& selected_model = available_models[selected_index];
->>>>>>> 1f51d7d4
   std::string model_id = selected_model.name;
   std::cout << "[DEBUG] ChatView: Selected model ID: " << model_id << std::endl;
 
   try {
-<<<<<<< HEAD
-    // 首先尝试加载模型
-    std::cout << "[DEBUG] ChatView: Attempting to load model: " << model_id
-              << std::endl;
-=======
     // First try to load model
     std::cout << "[DEBUG] ChatView: Attempting to load model: " << model_id << std::endl;
->>>>>>> 1f51d7d4
     bool model_loaded = model_manager_->loadModel(model_id);
     if (!model_loaded) {
-      std::cout << "[DEBUG] ChatView: Failed to load model: " << model_id
-                << std::endl;
+      std::cout << "[DEBUG] ChatView: Failed to load model: " << model_id << std::endl;
       return "Error: Failed to load model: " + model_id;
     }
-<<<<<<< HEAD
-    std::cout << "[DEBUG] ChatView: Model loaded successfully: " << model_id
-              << std::endl;
-
-    // 获取文本生成器
-    std::cout << "[DEBUG] ChatView: Getting text generator for model: "
-              << model_id << std::endl;
-    core::TextGenerator *text_generator =
-        model_manager_->getTextGenerator(model_id);
-    if (!text_generator) {
-      std::cout << "[DEBUG] ChatView: Failed to get text generator for model: "
-                << model_id << std::endl;
-      return "Error: Failed to get text generator for model: " + model_id;
-    }
-
-    // 检查文本生成器是否可用
-    if (!text_generator->canGenerate()) {
-      std::cout
-          << "[DEBUG] ChatView: Text generator is not ready for generation"
-          << std::endl;
-      return "Error: Text generator is not ready for generation";
-    }
-
-    // 设置生成参数
-    core::GenerationParams params;
-    params.max_tokens = 512;   // 最大生成512个token
-    params.temperature = 0.7f; // 适中的随机性
-    params.top_p = 0.9f;
-    params.top_k = 40;
-    params.repeat_penalty = 1.1f;
-
-    // 生成回复
-    std::cout << "[DEBUG] ChatView: Starting text generation..." << std::endl;
-    core::GenerationResult result = text_generator->generate(message, params);
-
-    if (result.finished && !result.text.empty()) {
-      std::cout << "[DEBUG] ChatView: Text generation completed successfully"
-                << std::endl;
-      return result.text;
-    } else {
-      std::cout
-          << "[DEBUG] ChatView: Text generation failed or returned empty result"
-          << std::endl;
-      return "Error: Text generation failed or returned empty result. Stop "
-             "reason: " +
-             result.stop_reason;
-    }
-=======
     std::cout << "[DEBUG] ChatView: Model loaded successfully: " << model_id << std::endl;
     
     // Get text generator
@@ -2205,10 +2011,8 @@
        std::cout << "[DEBUG] ChatView: Text generation failed or returned empty result" << std::endl;
        return "Error: Text generation failed or returned empty result. Stop reason: " + result.stop_reason;
      }
->>>>>>> 1f51d7d4
   } catch (const std::exception &e) {
-    std::cout << "[DEBUG] ChatView: Exception caught: " << e.what()
-              << std::endl;
+    std::cout << "[DEBUG] ChatView: Exception caught: " << e.what() << std::endl;
     return "Error generating response: " + std::string(e.what());
   }
 }
