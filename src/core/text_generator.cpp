#include "text_generator.h"
#include <algorithm>
#include <cctype>
#include <chrono>
#include <cmath>
#include <iostream>
#include <random>
#include <sstream>
#include <thread>

namespace duorou {
namespace core {

// Default constructor implementation
TextGenerator::TextGenerator(const std::string &model_path)
    : context_size_(2048), vocab_size_(32000), use_ollama_(false) {
  // Initialize random number generator
  std::random_device rd;
  rng_.seed(rd());
}

// Ollama model manager constructor
TextGenerator::TextGenerator(
    std::shared_ptr<duorou::extensions::ollama::OllamaModelManager>
        model_manager,
    const std::string &model_id)
    : context_size_(2048), vocab_size_(32000), model_manager_(model_manager),
      model_id_(normalizeModelId(model_id)), use_ollama_(true) {
  // Initialize random number generator
  std::random_device rd;
  rng_.seed(rd());
}

// Destructor
TextGenerator::~TextGenerator() {
  // Empty destructor implementation
}

// Generate text
GenerationResult TextGenerator::generate(const std::string &prompt,
                                         const GenerationParams &params) {

  std::lock_guard<std::mutex> lock(mutex_);
  GenerationResult result;

  if (use_ollama_ && model_manager_) {

    try {
      // Create inference request
      duorou::extensions::ollama::InferenceRequest request;
      request.model_id = model_id_;
      // 格式化输入为Qwen ChatML格式
      request.prompt = formatQwenChatML(prompt);
      request.max_tokens = params.max_tokens;
      request.temperature = params.temperature;
      request.top_p = params.top_p;

      // Execute inference
      auto start_time = std::chrono::high_resolution_clock::now();
      auto response = model_manager_->generateText(request);
      auto end_time = std::chrono::high_resolution_clock::now();

      if (response.success) {
        result.text = response.generated_text;
        result.finished = true;
        result.stop_reason = "completed";
        result.prompt_tokens = countTokens(prompt);
        result.generated_tokens = response.tokens_generated;
        result.generation_time =
            std::chrono::duration<double>(end_time - start_time).count();

        // Inference successful; returning result
      } else {
        // Inference failed; populate error result
        result.text = "Sorry, an error occurred during inference: " +
                      response.error_message;
        result.finished = true;
        result.stop_reason = "error";
        result.prompt_tokens = countTokens(prompt);
        result.generated_tokens = 0;
        result.generation_time = 0.0;
      }
    } catch (const std::exception &e) {
      // Exception during inference; populate error result
      result.text = "Sorry, an exception occurred during inference: " +
                    std::string(e.what());
      result.finished = true;
      result.stop_reason = "exception";
      result.prompt_tokens = countTokens(prompt);
      result.generated_tokens = 0;
      result.generation_time = 0.0;
    }
  } else {
    // Using fallback mock implementation

    // Simple mock response
    if (prompt.find("你好") != std::string::npos ||
        prompt.find("hello") != std::string::npos) {
      result.text = "Hello! I am Duorou AI assistant, happy to serve you. How "
                    "can I help you?";
    } else {
      result.text =
          "Thank you for your question. This is a simulated text generation "
          "response. "
          "The current version uses a simplified implementation, and will "
          "integrate full llama.cpp functionality in the future.";
    }
    result.finished = true;
    result.stop_reason = "completed";
    result.prompt_tokens = countTokens(prompt);
    result.generated_tokens = countTokens(result.text);
    result.generation_time = 0.5; // Simulated generation time
  }

  return result;
}

// Stream text generation
GenerationResult TextGenerator::generateStream(const std::string &prompt,
                                               StreamCallback callback,
                                               const GenerationParams &params) {

  std::lock_guard<std::mutex> lock(mutex_);
  GenerationResult result;

  if (!callback) {
    result.text = "Error: No callback provided for streaming";
    result.finished = true;
    result.stop_reason = "error";
    result.prompt_tokens = countTokens(prompt);
    result.generated_tokens = 0;
    result.generation_time = 0.0;
    return result;
  }

  if (use_ollama_ && model_manager_) {

    try {
      // Create streaming inference request
      duorou::extensions::ollama::InferenceRequest request;
      request.model_id = model_id_;
      request.prompt = prompt;
      request.max_tokens = params.max_tokens;
      request.temperature = params.temperature;
      request.top_p = params.top_p;

      auto start_time = std::chrono::high_resolution_clock::now();
      auto response = model_manager_->generateText(request);
      auto end_time = std::chrono::high_resolution_clock::now();

      if (response.success) {
        // Simulate streaming output, send complete response in chunks
        std::string full_text = response.generated_text;
        const size_t chunk_size = 10; // Send 10 characters each time

        for (size_t i = 0; i < full_text.length(); i += chunk_size) {
          std::string chunk = full_text.substr(i, chunk_size);
          bool is_final = (i + chunk_size >= full_text.length());
          callback(i / chunk_size, chunk, is_final);

          // Simulate streaming delay
          std::this_thread::sleep_for(std::chrono::milliseconds(50));
        }

        result.text = full_text;
        result.finished = true;
        result.stop_reason = "completed";
        result.prompt_tokens = countTokens(prompt);
        result.generated_tokens = response.tokens_generated;
        result.generation_time =
            std::chrono::duration<double>(end_time - start_time).count();

        // Streaming inference successful
      } else {
        std::string error_msg =
            "Sorry, an error occurred during streaming inference: " +
            response.error_message;
        callback(0, error_msg, true);

        result.text = error_msg;
        result.finished = true;
        result.stop_reason = "error";
        result.prompt_tokens = countTokens(prompt);
        result.generated_tokens = 0;
        result.generation_time = 0.0;
      }
    } catch (const std::exception &e) {
      std::string error_msg =
          "Sorry, an exception occurred during streaming inference: " +
          std::string(e.what());
      callback(0, error_msg, true);

      result.text = error_msg;
      result.finished = true;
      result.stop_reason = "exception";
      result.prompt_tokens = countTokens(prompt);
      result.generated_tokens = 0;
      result.generation_time = 0.0;
    }
  } else {
    // Using fallback mock streaming implementation

    // Simulate streaming generation
    std::string response_text;
    if (prompt.find("你好") != std::string::npos ||
        prompt.find("hello") != std::string::npos) {
      response_text = "Hello! I am Duorou AI assistant, happy to serve you. "
                      "How can I help you?";
    } else {
      response_text =
          "Thank you for your question. This is a simulated streaming text "
          "generation response. "
          "The current version uses a simplified implementation, and will "
          "integrate full llama.cpp functionality in the future.";
    }

    // Send response in chunks
    const size_t chunk_size = 8;
    for (size_t i = 0; i < response_text.length(); i += chunk_size) {
      std::string chunk = response_text.substr(i, chunk_size);
      bool is_final = (i + chunk_size >= response_text.length());
      callback(i / chunk_size, chunk, is_final);

      // Simulate generation delay
      std::this_thread::sleep_for(std::chrono::milliseconds(100));
    }

    result.text = response_text;
    result.finished = true;
    result.stop_reason = "completed";
    result.prompt_tokens = countTokens(prompt);
    result.generated_tokens = countTokens(response_text);
    result.generation_time = 0.5;
  }

  return result;
}

// Calculate the number of tokens in text
size_t TextGenerator::countTokens(const std::string &text) const {
  // Simple estimation: average 4 characters per token
  return text.length() / 4 + 1;
}

// Check if generation is possible
bool TextGenerator::canGenerate() const {
  // Enable text generation functionality
  return true;
}

// Reset generator state
void TextGenerator::reset() {
  std::lock_guard<std::mutex> lock(mutex_);
  // Reset internal state
}

// Get context size
int TextGenerator::getContextSize() const { return context_size_; }

// Get vocabulary size
int TextGenerator::getVocabSize() const { return vocab_size_; }

// Apply Top-K sampling
void TextGenerator::applyTopK(float *logits, int k) {
  if (k <= 0 || !logits)
    return;

  // Simple implementation: set all values except the top k largest to negative
  // infinity
  std::vector<std::pair<float, int>> logit_pairs;
  for (int i = 0; i < vocab_size_; ++i) {
    logit_pairs.emplace_back(logits[i], i);
  }

  std::partial_sort(
      logit_pairs.begin(), logit_pairs.begin() + k, logit_pairs.end(),
      [](const auto &a, const auto &b) { return a.first > b.first; });

  for (int i = k; i < vocab_size_; ++i) {
    logits[logit_pairs[i].second] = -INFINITY;
  }
}

// Apply Top-P sampling
void TextGenerator::applyTopP(float *logits, float p) {
  if (p <= 0.0f || p >= 1.0f || !logits)
    return;

  // Calculate softmax probabilities
  std::vector<std::pair<float, int>> prob_pairs;
  float max_logit = *std::max_element(logits, logits + vocab_size_);

  float sum = 0.0f;
  for (int i = 0; i < vocab_size_; ++i) {
    float prob = std::exp(logits[i] - max_logit);
    prob_pairs.emplace_back(prob, i);
    sum += prob;
  }

  // Normalize
  for (auto &pair : prob_pairs) {
    pair.first /= sum;
  }

  // Sort by probability in descending order
  std::sort(prob_pairs.begin(), prob_pairs.end(),
            [](const auto &a, const auto &b) { return a.first > b.first; });

  // Calculate cumulative probability and truncate
  float cumulative = 0.0f;
  for (size_t i = 0; i < prob_pairs.size(); ++i) {
    cumulative += prob_pairs[i].first;
    if (cumulative > p) {
      // Set remaining token probabilities to 0
      for (size_t j = i + 1; j < prob_pairs.size(); ++j) {
        logits[prob_pairs[j].second] = -INFINITY;
      }
      break;
    }
  }
}

// Apply temperature sampling
void TextGenerator::applyTemperature(float *logits, float temperature) {
  if (temperature <= 0.0f || !logits)
    return;

  for (int i = 0; i < vocab_size_; ++i) {
    logits[i] /= temperature;
  }
}

// Check if generation should stop
bool TextGenerator::shouldStop(
    const std::string &generated_text,
    const std::vector<std::string> &stop_sequences) const {
  for (const auto &stop_seq : stop_sequences) {
    if (generated_text.find(stop_seq) != std::string::npos) {
      return true;
    }
  }
  return false;
}

// Initialize random number generator
void TextGenerator::initializeRNG(int64_t seed) {
  if (seed == -1) {
    std::random_device rd;
    rng_.seed(rd());
  } else {
    rng_.seed(static_cast<unsigned int>(seed));
  }
}

<<<<<<< HEAD
std::string TextGenerator::formatQwenChatML(const std::string &user_input, 
                                            const std::string &system_prompt) const {
  std::string formatted_prompt;
  
  // 如果有系统提示词，先添加系统消息
  if (!system_prompt.empty()) {
    formatted_prompt += "<|im_start|>system\n";
    formatted_prompt += system_prompt;
    formatted_prompt += "<|im_end|>\n";
  }
  
  // 添加用户消息
  formatted_prompt += "<|im_start|>user\n";
  formatted_prompt += user_input;
  formatted_prompt += "<|im_end|>\n";
  
  // 添加助手开始标记
  formatted_prompt += "<|im_start|>assistant\n";
  
  std::cout << "[DEBUG] Formatted prompt with ChatML: " << formatted_prompt.substr(0, 100) << "..." << std::endl;
  
  return formatted_prompt;
=======
std::string
TextGenerator::normalizeModelId(const std::string &model_name) const {
  // Trim whitespace to be consistent with OllamaModelManager
  auto trim = [](const std::string &s) {
    auto begin = std::find_if(
        s.begin(), s.end(), [](unsigned char ch) { return !std::isspace(ch); });
    auto end = std::find_if(s.rbegin(), s.rend(), [](unsigned char ch) {
                 return !std::isspace(ch);
               }).base();
    if (begin >= end)
      return std::string();
    return std::string(begin, end);
  };
  std::string model_id = trim(model_name);
  // Allow the same character set as OllamaModelManager: alnum, '_', '-', '.',
  // ':', '/'
  for (char &c : model_id) {
    if (!std::isalnum(static_cast<unsigned char>(c)) && c != '_' && c != '-' &&
        c != '.' && c != ':' && c != '/') {
      c = '_';
    }
  }
  return model_id;
>>>>>>> 1f51d7d4
}

} // namespace core
} // namespace duorou<|MERGE_RESOLUTION|>--- conflicted
+++ resolved
@@ -49,8 +49,7 @@
       // Create inference request
       duorou::extensions::ollama::InferenceRequest request;
       request.model_id = model_id_;
-      // 格式化输入为Qwen ChatML格式
-      request.prompt = formatQwenChatML(prompt);
+      request.prompt = prompt;
       request.max_tokens = params.max_tokens;
       request.temperature = params.temperature;
       request.top_p = params.top_p;
@@ -352,30 +351,6 @@
   }
 }
 
-<<<<<<< HEAD
-std::string TextGenerator::formatQwenChatML(const std::string &user_input, 
-                                            const std::string &system_prompt) const {
-  std::string formatted_prompt;
-  
-  // 如果有系统提示词，先添加系统消息
-  if (!system_prompt.empty()) {
-    formatted_prompt += "<|im_start|>system\n";
-    formatted_prompt += system_prompt;
-    formatted_prompt += "<|im_end|>\n";
-  }
-  
-  // 添加用户消息
-  formatted_prompt += "<|im_start|>user\n";
-  formatted_prompt += user_input;
-  formatted_prompt += "<|im_end|>\n";
-  
-  // 添加助手开始标记
-  formatted_prompt += "<|im_start|>assistant\n";
-  
-  std::cout << "[DEBUG] Formatted prompt with ChatML: " << formatted_prompt.substr(0, 100) << "..." << std::endl;
-  
-  return formatted_prompt;
-=======
 std::string
 TextGenerator::normalizeModelId(const std::string &model_name) const {
   // Trim whitespace to be consistent with OllamaModelManager
@@ -399,7 +374,6 @@
     }
   }
   return model_id;
->>>>>>> 1f51d7d4
 }
 
 } // namespace core
