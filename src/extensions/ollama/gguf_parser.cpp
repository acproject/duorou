--- conflicted
+++ resolved
@@ -256,17 +256,11 @@
 // GGUFParser 实现
 GGUFParser::GGUFParser(bool verbose)
     : verbose_(verbose), file_parsed_(false), tensor_data_offset_(0),
-<<<<<<< HEAD
-      use_mmap_(true), fd_(-1), mapped_data_(nullptr), file_size_(0), current_offset_(0)
-#ifdef _WIN32
-      , file_handle_(INVALID_HANDLE_VALUE), mapping_handle_(nullptr)
-=======
       use_mmap_(true), fd_(-1), mapped_data_(nullptr), file_size_(0),
       current_offset_(0)
 #ifdef _WIN32
       ,
       file_handle_(INVALID_HANDLE_VALUE), mapping_handle_(nullptr)
->>>>>>> 1f51d7d4
 #endif
 {
   std::memset(&header_, 0, sizeof(header_));
