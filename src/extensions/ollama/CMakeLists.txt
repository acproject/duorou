# Ollama扩展模块

# 设置模块名称
set(OLLAMA_EXTENSION_NAME "duorou_ollama_extension")

# 收集源文件
set(OLLAMA_EXTENSION_SOURCES
    gguf_parser.cpp
    ollama_model_manager.cpp
    ollama_path_resolver.cpp
    inference_engine.cpp
    ../../fs/ggml/ggml_wrapper.cpp
    ../../fs/gguf/gguf_wrapper.cpp
)

# llama.cpp源文件
set(LLAMA_CPP_SOURCES
    ${CMAKE_CURRENT_SOURCE_DIR}/../../../third_party/llama.cpp/src/llama-vocab.cpp
    ${CMAKE_CURRENT_SOURCE_DIR}/../../../third_party/llama.cpp/src/unicode.cpp
    ${CMAKE_CURRENT_SOURCE_DIR}/../../../third_party/llama.cpp/src/unicode-data.cpp
)

# llama.cpp源文件
set(LLAMA_CPP_SOURCES
    ${CMAKE_CURRENT_SOURCE_DIR}/../../../third_party/llama.cpp/src/llama-vocab.cpp
    ${CMAKE_CURRENT_SOURCE_DIR}/../../../third_party/llama.cpp/src/unicode.cpp
    ${CMAKE_CURRENT_SOURCE_DIR}/../../../third_party/llama.cpp/src/unicode-data.cpp
)

# 收集头文件
set(OLLAMA_EXTENSION_HEADERS
    gguf_parser.h
    ollama_model_manager.h
    ollama_path_resolver.h
    inference_engine.h
    ../../fs/ggml/ggml_wrapper.h
    ../../fs/gguf/gguf_wrapper.h
)

# 创建静态库
add_library(${OLLAMA_EXTENSION_NAME} STATIC
    ${OLLAMA_EXTENSION_SOURCES}
    ${OLLAMA_EXTENSION_HEADERS}
    ${LLAMA_CPP_SOURCES}
)

# 设置目标属性
set_target_properties(${OLLAMA_EXTENSION_NAME} PROPERTIES
    CXX_STANDARD 17
    CXX_STANDARD_REQUIRED ON
    CXX_EXTENSIONS OFF
)

# 测试程序已移除

# 包含目录
target_include_directories(${OLLAMA_EXTENSION_NAME}
    PUBLIC
        ${CMAKE_CURRENT_SOURCE_DIR}
<<<<<<< HEAD
=======
        ${CMAKE_CURRENT_SOURCE_DIR}/../../fs/ggml
        ${CMAKE_CURRENT_SOURCE_DIR}/../../fs/gguf
>>>>>>> 1f51d7d4
        ${CMAKE_CURRENT_SOURCE_DIR}/../../../third_party/llama.cpp/include
        ${CMAKE_CURRENT_SOURCE_DIR}/../../../third_party/llama.cpp/src
        ${CMAKE_CURRENT_SOURCE_DIR}/../../../third_party/llama.cpp/ggml/include
    PRIVATE
        ${CMAKE_CURRENT_SOURCE_DIR}/../..
)

# 链接库
target_link_libraries(${OLLAMA_EXTENSION_NAME}
    PUBLIC
        duorou_kvcache
        llama
)

# 编译定义
target_compile_definitions(${OLLAMA_EXTENSION_NAME}
    PRIVATE
        DUOROU_OLLAMA_EXTENSION
)

# 编译选项
if(CMAKE_CXX_COMPILER_ID MATCHES "GNU|Clang")
    target_compile_options(${OLLAMA_EXTENSION_NAME} PRIVATE
        -Wall -Wextra -Wpedantic
        -Wno-unused-parameter
    )
elseif(MSVC)
    target_compile_options(${OLLAMA_EXTENSION_NAME} PRIVATE
        /W4
        /wd4100  # 未引用的形参
    )
endif()

# 安装规则
install(TARGETS ${OLLAMA_EXTENSION_NAME}
    ARCHIVE DESTINATION lib
    LIBRARY DESTINATION lib
    RUNTIME DESTINATION bin
)

install(FILES ${OLLAMA_EXTENSION_HEADERS}
    DESTINATION include/duorou/extensions/ollama
)

# 测试程序已移除

# 测试（如果启用）
if(BUILD_TESTING)
    # 添加测试子目录
    # add_subdirectory(tests)
endif()

# 示例（如果启用）
if(BUILD_EXAMPLES)
    # 添加示例子目录
    # add_subdirectory(examples)
endif()

# 打印配置信息
message(STATUS "Ollama Extension Configuration:")
message(STATUS "  Target: ${OLLAMA_EXTENSION_NAME}")
message(STATUS "  Sources: ${OLLAMA_EXTENSION_SOURCES}")
message(STATUS "  Headers: ${OLLAMA_EXTENSION_HEADERS}")
message(STATUS "  Include dirs: ${CMAKE_CURRENT_SOURCE_DIR}")<|MERGE_RESOLUTION|>--- conflicted
+++ resolved
@@ -11,13 +11,6 @@
     inference_engine.cpp
     ../../fs/ggml/ggml_wrapper.cpp
     ../../fs/gguf/gguf_wrapper.cpp
-)
-
-# llama.cpp源文件
-set(LLAMA_CPP_SOURCES
-    ${CMAKE_CURRENT_SOURCE_DIR}/../../../third_party/llama.cpp/src/llama-vocab.cpp
-    ${CMAKE_CURRENT_SOURCE_DIR}/../../../third_party/llama.cpp/src/unicode.cpp
-    ${CMAKE_CURRENT_SOURCE_DIR}/../../../third_party/llama.cpp/src/unicode-data.cpp
 )
 
 # llama.cpp源文件
@@ -57,11 +50,8 @@
 target_include_directories(${OLLAMA_EXTENSION_NAME}
     PUBLIC
         ${CMAKE_CURRENT_SOURCE_DIR}
-<<<<<<< HEAD
-=======
         ${CMAKE_CURRENT_SOURCE_DIR}/../../fs/ggml
         ${CMAKE_CURRENT_SOURCE_DIR}/../../fs/gguf
->>>>>>> 1f51d7d4
         ${CMAKE_CURRENT_SOURCE_DIR}/../../../third_party/llama.cpp/include
         ${CMAKE_CURRENT_SOURCE_DIR}/../../../third_party/llama.cpp/src
         ${CMAKE_CURRENT_SOURCE_DIR}/../../../third_party/llama.cpp/ggml/include
